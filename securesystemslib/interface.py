--- conflicted
+++ resolved
@@ -264,19 +264,12 @@
   # Convert 'pem_key' to 'securesystemslib.formats.RSAKEY_SCHEMA' format.
   # Raise 'securesystemslib.exceptions.CryptoError' if 'pem_key' is invalid.
   if len(password):
-    rsa_key = securesystemslib.keys.import_rsakey_from_private_pem(pem, password)
-
-<<<<<<< HEAD
-  # Convert 'encrypted_pem' to 'securesystemslib.formats.RSAKEY_SCHEMA' format.
-  # Raise 'securesystemslib.exceptions.CryptoError' if 'encrypted_pem' is
-  # invalid.
-  rsa_key = securesystemslib.keys.import_rsakey_from_private_pem(encrypted_pem,
-      scheme, password)
-=======
+    rsa_key = securesystemslib.keys.import_rsakey_from_private_pem(pem, scheme, password)
+
   else:
     logger.debug('An empty password was given.  Attempting to import an unencrypted file.')
-    rsa_key = securesystemslib.keys.import_rsakey_from_private_pem(pem, password=None)
->>>>>>> 42f8ae44
+    rsa_key = securesystemslib.keys.import_rsakey_from_private_pem(pem,
+    scheme, password=None)
 
   return rsa_key
 
